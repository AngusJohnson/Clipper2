﻿/*******************************************************************************
* Author    :  Angus Johnson                                                   *
* Date      :  21 February 2023                                                *
* Website   :  http://www.angusj.com                                           *
* Copyright :  Angus Johnson 2010-2023                                         *
* Purpose   :  Path Offset (Inflate/Shrink)                                    *
* License   :  http://www.boost.org/LICENSE_1_0.txt                            *
*******************************************************************************/

using System;
using System.Collections.Generic;
using System.Runtime.CompilerServices;

namespace Clipper2Lib
{
  public enum JoinType
  {
    Square,
    Round,
    Miter
  };

  public enum EndType
  {
    Polygon,
    Joined,
    Butt,
    Square,
    Round
  };

  public class ClipperOffset
  {

    private class Group
    {
      internal Paths64 inPaths;
      internal Path64 outPath;
      internal Paths64 outPaths;
      internal JoinType joinType;
      internal EndType endType;
      internal bool pathsReversed;

      public Group(Paths64 paths, JoinType joinType, EndType endType = EndType.Polygon)
      {
        inPaths = new Paths64(paths);
        this.joinType = joinType;
        this.endType = endType;
        outPath = new Path64();
        outPaths = new Paths64();
        pathsReversed = false;
      }
    }

    private readonly List<Group> _groupList = new List<Group>();
    private readonly PathD _normals = new PathD();
    private readonly Paths64 solution = new Paths64();
    private double _group_delta; //*0.5 for open paths; *-1.0 for negative areas
    private double _delta;
    private double _abs_group_delta;
    private double _mitLimSqr;
    private double _stepsPerRad;
    private JoinType _joinType;
    private EndType _endType;
    public double ArcTolerance { get; set; }
    public bool MergeGroups { get; set; }
    public double MiterLimit { get; set; }
    public bool PreserveCollinear { get; set; }
    public bool ReverseSolution { get; set; }

#if USINGZ
<<<<<<< HEAD
    public ZCallback64? ZCallback { get; set; };
#endif

    private const double TwoPi = Math.PI * 2;
=======
    public ClipperBase.ZCallback64? ZCallback { get; set; }
#endif
>>>>>>> a1c2ea07

    public ClipperOffset(double miterLimit = 2.0, 
      double arcTolerance = 0.0, bool 
      preserveCollinear = false, bool reverseSolution = false)
    {
      MiterLimit = miterLimit;
      ArcTolerance = arcTolerance;
      MergeGroups = true;
      PreserveCollinear = preserveCollinear;
      ReverseSolution = reverseSolution;
#if USINGZ
      ZCallback = null;
#endif
    }

    public void Clear()
    {
      _groupList.Clear();
    }

    public void AddPath(Path64 path, JoinType joinType, EndType endType)
    {
      int cnt = path.Count;
      if (cnt == 0) return;
      Paths64 pp = new Paths64(1) { path };
      AddPaths(pp, joinType, endType);
    }

    public void AddPaths(Paths64 paths, JoinType joinType, EndType endType)
    {
      int cnt = paths.Count;
      if (cnt == 0) return;
      _groupList.Add(new Group(paths, joinType, endType));
    }

    public Paths64 Execute(double delta)
    {
      solution.Clear();
      if (_groupList.Count == 0) return solution;

      if (Math.Abs(delta) < 0.5)
      {
        foreach (Group group in _groupList)
          foreach (Path64 path in group.inPaths)
            solution.Add(path);
        return solution;
      }

      _delta = delta;
      _mitLimSqr = (MiterLimit <= 1 ?
        2.0 : 2.0 / Clipper.Sqr(MiterLimit));

      foreach (Group group in _groupList)
        DoGroupOffset(group);

      // clean up self-intersections ...
      Clipper64 c = new Clipper64()
      {
        PreserveCollinear = PreserveCollinear,
        // the solution should retain the orientation of the input
        ReverseSolution = ReverseSolution != _groupList[0].pathsReversed
      };
<<<<<<< HEAD
      c.ZCallback64 = ZCallback;
=======
#if USINGZ
      c.ZCallback = ZCallback;
#endif
>>>>>>> a1c2ea07
      c.AddSubject(solution);
      if (_groupList[0].pathsReversed)
        c.Execute(ClipType.Union, FillRule.Negative, solution);
      else
        c.Execute(ClipType.Union, FillRule.Positive, solution);
      return solution;
    }

    [MethodImpl(MethodImplOptions.AggressiveInlining)]
    internal static PointD GetUnitNormal(Point64 pt1, Point64 pt2)
    {
      double dx = (pt2.X - pt1.X);
      double dy = (pt2.Y - pt1.Y);
      if ((dx == 0) && (dy == 0)) return new PointD();

      double f = 1.0 / Math.Sqrt(dx * dx + dy * dy);
      dx *= f;
      dy *= f;

      return new PointD(dy, -dx);
    }

    private static void GetBoundsAndLowestPolyIdx(Paths64 paths,
      out int index, out Rect64 rec)
    {
      rec = new Rect64(false); // ie invalid rect
      long lpX = long.MinValue;
      index = -1;
      for (int i = 0; i < paths.Count; i++)
        foreach (Point64 pt in paths[i])
        {
          if (pt.Y >= rec.bottom)
          {
            if (pt.Y > rec.bottom || pt.X < lpX)
            {
              index = i;
              lpX = pt.X;
              rec.bottom = pt.Y;
            }
          }
          else if (pt.Y < rec.top) rec.top = pt.Y;
          if (pt.X > rec.right) rec.right = pt.X;
          else if (pt.X < rec.left) rec.left = pt.X;
        }
    }

    [MethodImpl(MethodImplOptions.AggressiveInlining)]
    private static PointD TranslatePoint(PointD pt, double dx, double dy)
    {
#if USINGZ
      return new PointD(pt.x + dx, pt.y + dy, pt.z);
#else
<<<<<<< HEAD
	    return new PointD(pt.x + dx, pt.y + dy);
=======
      return new PointD(pt.x + dx, pt.y + dy);
>>>>>>> a1c2ea07
#endif
    }

    [MethodImpl(MethodImplOptions.AggressiveInlining)]
    private static PointD ReflectPoint(PointD pt, PointD pivot)
    {
#if USINGZ
      return new PointD(pivot.x + (pivot.x - pt.x), pivot.y + (pivot.y - pt.y), pt.z);
#else
      return new PointD(pivot.x + (pivot.x - pt.x), pivot.y + (pivot.y - pt.y));
#endif
    }

    [MethodImpl(MethodImplOptions.AggressiveInlining)]
    private static bool AlmostZero(double value, double epsilon = 0.001)
    {
      return Math.Abs(value) < epsilon;
    }

    [MethodImpl(MethodImplOptions.AggressiveInlining)]
    private static double Hypotenuse(double x, double y)
    {
      return Math.Sqrt(Math.Pow(x, 2) + Math.Pow(y, 2));
    }

    [MethodImpl(MethodImplOptions.AggressiveInlining)]
    private static PointD NormalizeVector(PointD vec)
    {
	    double h = Hypotenuse(vec.x, vec.y);
	    if (AlmostZero(h)) return new PointD(0,0);
        double inverseHypot = 1 / h;
	    return new PointD(vec.x* inverseHypot, vec.y* inverseHypot);
    }


    [MethodImpl(MethodImplOptions.AggressiveInlining)]
    private static PointD GetAvgUnitVector(PointD vec1, PointD vec2)
    {
	    return NormalizeVector(new PointD(vec1.x + vec2.x, vec1.y + vec2.y));
    }

    [MethodImpl(MethodImplOptions.AggressiveInlining)]
    private static PointD IntersectPoint(PointD pt1a, PointD pt1b, PointD pt2a, PointD pt2b)
    {
      if (InternalClipper.IsAlmostZero(pt1a.x - pt1b.x)) //vertical
      {
        if (InternalClipper.IsAlmostZero(pt2a.x - pt2b.x)) return new PointD(0, 0);
        double m2 = (pt2b.y - pt2a.y) / (pt2b.x - pt2a.x);
        double b2 = pt2a.y - m2 * pt2a.x;
        return new PointD(pt1a.x, m2* pt1a.x + b2);
      }

      if (InternalClipper.IsAlmostZero(pt2a.x - pt2b.x)) //vertical
      {
        double m1 = (pt1b.y - pt1a.y) / (pt1b.x - pt1a.x);
        double b1 = pt1a.y - m1 * pt1a.x;
        return new PointD(pt2a.x, m1* pt2a.x + b1);
      }
      else
      {
        double m1 = (pt1b.y - pt1a.y) / (pt1b.x - pt1a.x);
        double b1 = pt1a.y - m1 * pt1a.x;
        double m2 = (pt2b.y - pt2a.y) / (pt2b.x - pt2a.x);
        double b2 = pt2a.y - m2 * pt2a.x;
        if (InternalClipper.IsAlmostZero(m1 - m2)) return new PointD(0, 0);
        double x = (b2 - b1) / (m1 - m2);
        return new PointD(x, m1 * x + b1);
      }
    }

    [MethodImpl(MethodImplOptions.AggressiveInlining)]
    private Point64 GetPerpendic(Point64 pt, PointD norm)
    {
#if USINGZ
      return new Point64(pt.X + norm.x * _group_delta,
        pt.Y + norm.y * _group_delta, pt.Z);
#else
      return new Point64(pt.X + norm.x * _group_delta,
        pt.Y + norm.y * _group_delta);
#endif
    }

    [MethodImpl(MethodImplOptions.AggressiveInlining)]
    private PointD GetPerpendicD(Point64 pt, PointD norm)
    {
#if USINGZ
      return new PointD(pt.X + norm.x * _group_delta,
        pt.Y + norm.y * _group_delta, pt.Z);
#else
      return new PointD(pt.X + norm.x * _group_delta,
        pt.Y + norm.y * _group_delta);
#endif
    }

    [MethodImpl(MethodImplOptions.AggressiveInlining)]
    private void DoSquare(Group group, Path64 path, int j, int k)
    {
      PointD vec;
      if (j == k)
      {
        vec = new PointD(_normals[0].y, -_normals[0].x);
      }
      else
      {
        vec = GetAvgUnitVector(
          new PointD(-_normals[k].y, _normals[k].x),
          new PointD(_normals[j].y, -_normals[j].x));
      }
      
      // now offset the original vertex delta units along unit vector
      PointD ptQ = new PointD(path[j]);
      ptQ = TranslatePoint(ptQ, _abs_group_delta * vec.x, _abs_group_delta * vec.y);

      // get perpendicular vertices
      PointD pt1 = TranslatePoint(ptQ, _group_delta * vec.y, _group_delta * -vec.x);
      PointD pt2 = TranslatePoint(ptQ, _group_delta * -vec.y, _group_delta * vec.x);
      // get 2 vertices along one edge offset
      PointD pt3 = GetPerpendicD(path[k], _normals[k]);

      if (j == k)
      {
        PointD pt4 = new PointD(
          pt3.x + vec.x * _group_delta,
          pt3.y + vec.y * _group_delta);
        PointD pt = IntersectPoint(pt1, pt2, pt3, pt4);
#if USINGZ
        pt.z = ptQ.z;
<<<<<<< HEAD
#endif
=======
#endif    
>>>>>>> a1c2ea07
        //get the second intersect point through reflecion
        group.outPath.Add(new Point64(ReflectPoint(pt, ptQ)));
        group.outPath.Add(new Point64(pt));
      }
      else
      {
        PointD pt4 = GetPerpendicD(path[j], _normals[k]);
        PointD pt = IntersectPoint(pt1, pt2, pt3, pt4);
#if USINGZ
        pt.z = ptQ.z;
#endif
        group.outPath.Add(new Point64(pt));
        //get the second intersect point through reflecion
        group.outPath.Add(new Point64(ReflectPoint(pt, ptQ)));
      }
    }

    [MethodImpl(MethodImplOptions.AggressiveInlining)]
    private void DoMiter(Group group, Path64 path, int j, int k, double cosA)
    {
      double q = _group_delta / (cosA + 1);
#if USINGZ
      group.outPath.Add(new Point64(
          path[j].X + (_normals[k].x + _normals[j].x) * q,
          path[j].Y + (_normals[k].y + _normals[j].y) * q,
          path[j].Z));
#else
      group.outPath.Add(new Point64(
          path[j].X + (_normals[k].x + _normals[j].x) * q,
          path[j].Y + (_normals[k].y + _normals[j].y) * q));
#endif
    }

    [MethodImpl(MethodImplOptions.AggressiveInlining)]
    private void DoRound(Group group, Path64 path, int j, int k, double angle)
    {
      Point64 pt = path[j];
      PointD offsetVec = new PointD(_normals[k].x * _group_delta, _normals[k].y * _group_delta);
      if (j == k) offsetVec.Negate();
#if USINGZ
      group.outPath.Add(new Point64(pt.X + offsetVec.x, pt.Y + offsetVec.y, pt.Z));
#else
      group.outPath.Add(new Point64(pt.X + offsetVec.x, pt.Y + offsetVec.y));
#endif
      if (angle > -Math.PI + 0.01) // avoid 180deg concave
      {
        int steps = Math.Max(2, (int) Math.Floor(_stepsPerRad * Math.Abs(angle)));
        double stepSin = Math.Sin(angle / steps);
        double stepCos = Math.Cos(angle / steps);
        for (int i = 1; i < steps; i++) // ie 1 less than steps
        {
          offsetVec = new PointD(offsetVec.x * stepCos - stepSin * offsetVec.y,
              offsetVec.x * stepSin + offsetVec.y * stepCos);
#if USINGZ
          group.outPath.Add(new Point64(pt.X + offsetVec.x, pt.Y + offsetVec.y, pt.Z));
#else
          group.outPath.Add(new Point64(pt.X + offsetVec.x, pt.Y + offsetVec.y));
#endif
        }
      }
      group.outPath.Add(GetPerpendic(pt, _normals[j]));
    }

    [MethodImpl(MethodImplOptions.AggressiveInlining)]
    private void BuildNormals(Path64 path)
    {
      int cnt = path.Count;
      _normals.Clear();
      _normals.Capacity = cnt;

      for (int i = 0; i < cnt - 1; i++)
        _normals.Add(GetUnitNormal(path[i], path[i + 1]));
      _normals.Add(GetUnitNormal(path[cnt - 1], path[0]));
    }

    private void OffsetPoint(Group group, Path64 path, int j, ref int k)
    {
      // Let A = change in angle where edges join
      // A == 0: ie no change in angle (flat join)
      // A == PI: edges 'spike'
      // sin(A) < 0: right turning
      // cos(A) < 0: change in angle is more than 90 degree
      double sinA = InternalClipper.CrossProduct(_normals[j], _normals[k]);
      double cosA = InternalClipper.DotProduct(_normals[j], _normals[k]);
      if (sinA > 1.0) sinA = 1.0;
      else if (sinA < -1.0) sinA = -1.0;

      if (AlmostZero(cosA - 1, 0.01)) // almost straight
      {
        group.outPath.Add(GetPerpendic(path[j], _normals[k]));
      }
      else if (!AlmostZero(cosA + 1, 0.01) && 
        (sinA * _group_delta < 0)) // is concave
      {
        group.outPath.Add(GetPerpendic(path[j], _normals[k]));
        // this extra point is the only (simple) way to ensure that
        // path reversals are fully cleaned with the trailing clipper
        group.outPath.Add(path[j]); // (#405)
        group.outPath.Add(GetPerpendic(path[j], _normals[j]));
      }
      else if (_joinType == JoinType.Round)
          DoRound(group, path, j, k, Math.Atan2(sinA, cosA));
      else if (_joinType == JoinType.Miter)
      {
        // miter unless the angle is so acute the miter would exceeds ML
        if (cosA > _mitLimSqr - 1) DoMiter(group, path, j, k, cosA);
        else DoSquare(group, path, j, k);
      }
      // don't bother squaring angles that deviate < ~20 degrees because
      // squaring will be indistinguishable from mitering and just be a lot slower
      else if (cosA > 0.9)
        DoMiter(group, path, j, k, cosA); 
      else
        DoSquare(group, path, j, k);
      k = j;
    }

    [MethodImpl(MethodImplOptions.AggressiveInlining)]
    private void OffsetPolygon(Group group, Path64 path)
    {
      group.outPath = new Path64();
      int cnt = path.Count, prev = cnt - 1;
      for (int i = 0; i < cnt; i++)
        OffsetPoint(group, path, i, ref prev);
      group.outPaths.Add(group.outPath);
    }

    [MethodImpl(MethodImplOptions.AggressiveInlining)]
    private void OffsetOpenJoined(Group group, Path64 path)
    {
      OffsetPolygon(group, path);
      path = Clipper.ReversePath(path);
      BuildNormals(path);
      OffsetPolygon(group, path);
    }

    private void OffsetOpenPath(Group group, Path64 path)
    {
      group.outPath = new Path64();
      int highI = path.Count - 1;

      // do the line start cap
      switch (_endType)
      {
        case EndType.Butt:
#if USINGZ
          group.outPath.Add(new Point64(
              path[highI].X - _normals[highI].x * _group_delta,
              path[highI].Y - _normals[highI].y * _group_delta,
              path[highI].Z));
#else
          group.outPath.Add(new Point64(
              path[highI].X - _normals[highI].x * _group_delta,
              path[highI].Y - _normals[highI].y * _group_delta));
#endif
          group.outPath.Add(GetPerpendic(path[0], _normals[0]));
          break;
        case EndType.Round:
          DoRound(group, path, 0, 0, Math.PI);
          break;
        default:
          DoSquare(group, path, 0, 0);
          break;
      }

      // offset the left side going forward
      for (int i = 1, k = 0; i < highI; i++)
        OffsetPoint(group, path, i, ref k);

      // reverse normals ...
      for (int i = highI; i > 0; i--)
        _normals[i] = new PointD(-_normals[i - 1].x, -_normals[i - 1].y);
      _normals[0] = _normals[highI];

      // do the line end cap
      switch (_endType)
      {
        case EndType.Butt:
#if USINGZ
          group.outPath.Add(new Point64(
              path[highI].X - _normals[highI].x * _group_delta,
              path[highI].Y - _normals[highI].y * _group_delta,
              path[highI].Z));
#else
          group.outPath.Add(new Point64(
              path[highI].X - _normals[highI].x * _group_delta,
              path[highI].Y - _normals[highI].y * _group_delta));
#endif
          group.outPath.Add(GetPerpendic(path[highI], _normals[highI]));
          break;
        case EndType.Round:
          DoRound(group, path, highI, highI, Math.PI);
          break;
        default:
          DoSquare(group, path, highI, highI);
          break;
      }

      // offset the left side going back
      for (int i = highI, k = 0; i > 0; i--)
        OffsetPoint(group, path, i, ref k);

      group.outPaths.Add(group.outPath);
    }

    private void DoGroupOffset(Group group)
    {
      if (group.endType == EndType.Polygon)
      {
        // the lowermost polygon must be an outer polygon. So we can use that as the
        // designated orientation for outer polygons (needed for tidy-up clipping)
        GetBoundsAndLowestPolyIdx(group.inPaths,
          out int lowestIdx, out Rect64 grpBounds);
        if (lowestIdx < 0) return;
        double area = Clipper.Area(group.inPaths[lowestIdx]);
        if (area == 0) return;
        group.pathsReversed = (area < 0);
        if (group.pathsReversed) _group_delta = -_delta;
        else _group_delta = _delta;
      }
      else
      {
        group.pathsReversed = false;
        _group_delta = Math.Abs(_delta) * 0.5;
      }
      _abs_group_delta = Math.Abs(_group_delta);
      _joinType = group.joinType;
      _endType = group.endType;

      // calculate a sensible number of steps (for 360 deg for the given offset
      if (group.joinType == JoinType.Round || group.endType == EndType.Round)
      {
        // arcTol - when fArcTolerance is undefined (0), the amount of
        // curve imprecision that's allowed is based on the size of the
        // offset (delta). Obviously very large offsets will almost always
        // require much less precision. See also offset_triginometry2.svg
        double arcTol = ArcTolerance > 0.01 ?
          ArcTolerance :              
          Math.Log10(2 + _abs_group_delta) * InternalClipper.defaultArcTolerance; 
        _stepsPerRad = 0.5 / Math.Acos(1 - arcTol / _abs_group_delta);
      }

      bool isJoined = 
        (group.endType == EndType.Joined) ||
        (group.endType == EndType.Polygon);

      foreach (Path64 p in group.inPaths)
      {
        Path64 path = Clipper.StripDuplicates(p, isJoined);
        int cnt = path.Count;
        if ((cnt == 0) || ((cnt < 3) && (_endType == EndType.Polygon))) 
          continue;

        if (cnt == 1)
        {
          group.outPath = new Path64();
          // single vertex so build a circle or square ...
          if (group.endType == EndType.Round)
          {
            double r = _abs_group_delta;
            group.outPath = Clipper.Ellipse(path[0], r, r);
#if USINGZ
<<<<<<< HEAD
            for (int i = 0; i < group.outPath.Count; ++i)
            {
              group.outPath[i].Z = path[0].Z;
            }
#endif
=======
            group.outPath = InternalClipper.SetZ(group.outPath, path[0].Z);
#endif      
>>>>>>> a1c2ea07
          }
          else
          {
            int d = (int) Math.Ceiling(_group_delta);
            Rect64 r = new Rect64(path[0].X - d, path[0].Y - d,
              path[0].X - d, path[0].Y - d);
            group.outPath = r.AsPath();
#if USINGZ
<<<<<<< HEAD
            for (int i = 0; i < 4; ++i)
            {
              group.outPath[i].Z = path[0].Z;
            }
=======
            group.outPath = InternalClipper.SetZ(group.outPath, path[0].Z);
>>>>>>> a1c2ea07
#endif
          }
          group.outPaths.Add(group.outPath);
        }
        else
        {
          if (cnt == 2 && group.endType == EndType.Joined)
          { 
            if (group.joinType == JoinType.Round)
              _endType = EndType.Round;
            else
              _endType = EndType.Square;
          }
          BuildNormals(path);
          if (_endType == EndType.Polygon) OffsetPolygon(group, path);
          else if (_endType == EndType.Joined) OffsetOpenJoined(group, path);
          else OffsetOpenPath(group, path);
        }
      }
      solution.AddRange(group.outPaths);
      group.outPaths.Clear();
    }
  }

} // namespace<|MERGE_RESOLUTION|>--- conflicted
+++ resolved
@@ -67,18 +67,9 @@
     public double MiterLimit { get; set; }
     public bool PreserveCollinear { get; set; }
     public bool ReverseSolution { get; set; }
-
-#if USINGZ
-<<<<<<< HEAD
-    public ZCallback64? ZCallback { get; set; };
-#endif
-
-    private const double TwoPi = Math.PI * 2;
-=======
+#if USINGZ
     public ClipperBase.ZCallback64? ZCallback { get; set; }
 #endif
->>>>>>> a1c2ea07
-
     public ClipperOffset(double miterLimit = 2.0, 
       double arcTolerance = 0.0, bool 
       preserveCollinear = false, bool reverseSolution = false)
@@ -140,13 +131,9 @@
         // the solution should retain the orientation of the input
         ReverseSolution = ReverseSolution != _groupList[0].pathsReversed
       };
-<<<<<<< HEAD
-      c.ZCallback64 = ZCallback;
-=======
 #if USINGZ
       c.ZCallback = ZCallback;
 #endif
->>>>>>> a1c2ea07
       c.AddSubject(solution);
       if (_groupList[0].pathsReversed)
         c.Execute(ClipType.Union, FillRule.Negative, solution);
@@ -199,11 +186,7 @@
 #if USINGZ
       return new PointD(pt.x + dx, pt.y + dy, pt.z);
 #else
-<<<<<<< HEAD
-	    return new PointD(pt.x + dx, pt.y + dy);
-=======
       return new PointD(pt.x + dx, pt.y + dy);
->>>>>>> a1c2ea07
 #endif
     }
 
@@ -331,11 +314,7 @@
         PointD pt = IntersectPoint(pt1, pt2, pt3, pt4);
 #if USINGZ
         pt.z = ptQ.z;
-<<<<<<< HEAD
-#endif
-=======
 #endif    
->>>>>>> a1c2ea07
         //get the second intersect point through reflecion
         group.outPath.Add(new Point64(ReflectPoint(pt, ptQ)));
         group.outPath.Add(new Point64(pt));
@@ -598,16 +577,8 @@
             double r = _abs_group_delta;
             group.outPath = Clipper.Ellipse(path[0], r, r);
 #if USINGZ
-<<<<<<< HEAD
-            for (int i = 0; i < group.outPath.Count; ++i)
-            {
-              group.outPath[i].Z = path[0].Z;
-            }
-#endif
-=======
             group.outPath = InternalClipper.SetZ(group.outPath, path[0].Z);
 #endif      
->>>>>>> a1c2ea07
           }
           else
           {
@@ -616,14 +587,7 @@
               path[0].X - d, path[0].Y - d);
             group.outPath = r.AsPath();
 #if USINGZ
-<<<<<<< HEAD
-            for (int i = 0; i < 4; ++i)
-            {
-              group.outPath[i].Z = path[0].Z;
-            }
-=======
             group.outPath = InternalClipper.SetZ(group.outPath, path[0].Z);
->>>>>>> a1c2ea07
 #endif
           }
           group.outPaths.Add(group.outPath);
