--- conflicted
+++ resolved
@@ -1,39 +1,31 @@
-<Project Sdk="Microsoft.NET.Sdk">
-
-  <PropertyGroup>
-<<<<<<< HEAD
-    <TargetFramework>netstandard2.0</TargetFramework>
-=======
-    <TargetFramework>netstandard2.1</TargetFramework>
->>>>>>> f9a40f05
-    <Nullable>enable</Nullable>
-    <LangVersion>8</LangVersion>
-    <GeneratePackageOnBuild>True</GeneratePackageOnBuild>
-    <Authors>Angus Johnson</Authors>
-    <Description>Polygon Clipping and Offsetting Library</Description>
-    <Title>Clipper2</Title>
-    <PackageId>Clipper2</PackageId>
-    <PackageProjectUrl>http://www.angusj.com/clipper2/Docs/Overview.htm</PackageProjectUrl>
-    <Copyright>Copyright © 2010-2023</Copyright>
-    <RepositoryType>git</RepositoryType>
-    <RepositoryUrl>https://github.com/AngusJohnson/Clipper2</RepositoryUrl>
-    <PackageReleaseNotes>Major revision to merging polygons in clipping solutions</PackageReleaseNotes>
-    <Platforms>AnyCPU;x86</Platforms>
-    <SignAssembly>true</SignAssembly>
-    <AssemblyOriginatorKeyFile>Clipper2.snk</AssemblyOriginatorKeyFile>
-    <DelaySign>false</DelaySign>
-<<<<<<< HEAD
-    <AllowUnsafeBlocks>False</AllowUnsafeBlocks>
-=======
->>>>>>> f9a40f05
-  </PropertyGroup>
-
-  <PropertyGroup Condition="'$(Configuration)|$(Platform)'=='Release|AnyCPU'">
-    <DefineConstants>TRACE</DefineConstants>
-  </PropertyGroup>
-
-  <PropertyGroup Condition="'$(Configuration)|$(Platform)'=='Release|x86'">
-    <DefineConstants>TRACE</DefineConstants>
-  </PropertyGroup>
-
-</Project>
+<Project Sdk="Microsoft.NET.Sdk">
+
+  <PropertyGroup>
+    <TargetFramework>netstandard2.0</TargetFramework>
+    <Nullable>enable</Nullable>
+    <LangVersion>8</LangVersion>
+    <GeneratePackageOnBuild>True</GeneratePackageOnBuild>
+    <Authors>Angus Johnson</Authors>
+    <Description>Polygon Clipping and Offsetting Library</Description>
+    <Title>Clipper2</Title>
+    <PackageId>Clipper2</PackageId>
+    <PackageProjectUrl>http://www.angusj.com/clipper2/Docs/Overview.htm</PackageProjectUrl>
+    <Copyright>Copyright © 2010-2023</Copyright>
+    <RepositoryType>git</RepositoryType>
+    <RepositoryUrl>https://github.com/AngusJohnson/Clipper2</RepositoryUrl>
+    <PackageReleaseNotes>Major revision to merging polygons in clipping solutions</PackageReleaseNotes>
+    <Platforms>AnyCPU;x86</Platforms>
+    <SignAssembly>true</SignAssembly>
+    <AssemblyOriginatorKeyFile>Clipper2.snk</AssemblyOriginatorKeyFile>
+    <DelaySign>false</DelaySign>
+  </PropertyGroup>
+
+  <PropertyGroup Condition="'$(Configuration)|$(Platform)'=='Release|AnyCPU'">
+    <DefineConstants>TRACE</DefineConstants>
+  </PropertyGroup>
+
+  <PropertyGroup Condition="'$(Configuration)|$(Platform)'=='Release|x86'">
+    <DefineConstants>TRACE</DefineConstants>
+  </PropertyGroup>
+
+</Project>