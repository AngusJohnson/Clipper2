cmake_minimum_required(VERSION 3.10)
project(Clipper2 VERSION 1.0.4 LANGUAGES C CXX)

set(CMAKE_POSITION_INDEPENDENT_CODE ON)
set(CMAKE_CXX_STANDARD 17)
set(CMAKE_CXX_STANDARD_REQUIRED ON)
set(CMAKE_CXX_EXTENSIONS OFF)
set_property(GLOBAL PROPERTY USE_FOLDERS ON)

option(CLIPPER2_UTILS "Build utilities" ON)
option(CLIPPER2_EXAMPLES "Build examples" ON)
option(CLIPPER2_TESTS "Build tests" ON)
option(BUILD_SHARED_LIBS "Build shared libs" OFF)

include(GNUInstallDirs)

set(CMAKE_CONFIGURATION_TYPES "Debug;Release;RelWithDebInfo" CACHE STRING "Configs" FORCE)
if(DEFINED CMAKE_BUILD_TYPE)
   SET_PROPERTY(CACHE CMAKE_BUILD_TYPE PROPERTY STRINGS ${CMAKE_CONFIGURATION_TYPES})
endif()
if(NOT CMAKE_BUILD_TYPE)
  set(CMAKE_BUILD_TYPE "Release")
endif()
message(STATUS "The build type is: ${CMAKE_BUILD_TYPE}")
message(STATUS "CMAKE_HOST_SYSTEM_NAME ${CMAKE_HOST_SYSTEM_NAME}")
message(STATUS "CMAKE_HOST_SYSTEM_VERSION ${CMAKE_HOST_SYSTEM_VERSION}")
message(STATUS "CMAKE_HOST_WIN32 ${CMAKE_HOST_WIN32}")
message(STATUS "WIN32 ${WIN32}")


set(CLIPPER2_INC
  Clipper2Lib/clipper.core.h
  Clipper2Lib/clipper.engine.h
  Clipper2Lib/clipper.h
  Clipper2Lib/clipper.minkowski.h
  Clipper2Lib/clipper.offset.h
  Clipper2Lib/clipperdll.h
)

set(CLIPPER2_SRC
  Clipper2Lib/clipper.engine.cpp
  Clipper2Lib/clipper.offset.cpp
)

# 2d version of Clipper2
<<<<<<< HEAD
add_library(Clipper2 SHARED ${CLIPPER2_INC} ${CLIPPER2_SRC})
target_compile_definitions(Clipper2 PUBLIC CLIPPER2_DLL_EXPORT)
if (WIN32)
  target_compile_definitions(Clipper2 PUBLIC _CRT_SECURE_NO_WARNINGS)
endif()
set_target_properties(Clipper2 PROPERTIES CXX_VISIBILITY_PRESET hidden)
set_target_properties(Clipper2 PROPERTIES POSITION_INDEPENDENT_CODE 1)
=======
add_library(Clipper2 ${CLIPPER2_SRC})

>>>>>>> c9de2eba
target_include_directories(Clipper2
  PUBLIC Clipper2Lib
)

# Clipper2 but with USINGZ defined
<<<<<<< HEAD
add_library(Clipper2Z SHARED ${CLIPPER2_INC} ${CLIPPER2_SRC})
=======
add_library(Clipper2Z ${CLIPPER2_SRC})

>>>>>>> c9de2eba
target_compile_definitions(Clipper2Z PUBLIC USINGZ)
if (WIN32)
  target_compile_definitions(Clipper2Z PUBLIC _CRT_SECURE_NO_WARNINGS)
endif()
target_compile_definitions(Clipper2Z PUBLIC CLIPPER2_DLL_EXPORT)
set_target_properties(Clipper2Z PROPERTIES CXX_VISIBILITY_PRESET hidden)
set_target_properties(Clipper2Z PROPERTIES POSITION_INDEPENDENT_CODE 1)

target_include_directories(Clipper2Z
  PUBLIC Clipper2Lib
)

if (WIN32)
  target_compile_options(Clipper2 PRIVATE /W4 /WX)
  target_compile_options(Clipper2Z PRIVATE /W4 /WX)
else()
  target_compile_options(Clipper2 PRIVATE -Wall -Wextra -Wpedantic -Werror)
  target_link_libraries(Clipper2 PUBLIC -lm)

  target_compile_options(Clipper2Z PRIVATE -Wall -Wextra -Wpedantic -Werror)
  target_link_libraries(Clipper2Z PUBLIC -lm)
endif()

set_target_properties(Clipper2 Clipper2Z PROPERTIES FOLDER Libraries
                                         VERSION ${PROJECT_VERSION}
                                         SOVERSION ${PROJECT_VERSION_MAJOR}
                                         PUBLIC_HEADER "${CLIPPER2_INC}"
)

if(CLIPPER2_UTILS OR CLIPPER2_TESTS OR CLIPPER2_EXAMPLES)
  set(CLIPPER2_UTILS_INC
    Utils/clipper.svg.h
    Utils/ClipFileLoad.h
    Utils/ClipFileSave.h
  )
  set(CLIPPER2_UTILS_SRC
    Utils/clipper.svg.cpp
    Utils/ClipFileLoad.cpp
    Utils/ClipFileSave.cpp
  )

<<<<<<< HEAD
  add_library(Clipper2utils SHARED ${CLIPPER2_UTILS_INC} ${CLIPPER2_UTILS_SRC})
  target_compile_definitions(Clipper2utils PUBLIC CLIPPER2_DLL_EXPORT)
  if (WIN32)
    target_compile_definitions(Clipper2utils PUBLIC _CRT_SECURE_NO_WARNINGS)
  endif()
  set_target_properties(Clipper2utils PROPERTIES CXX_VISIBILITY_PRESET hidden)
  set_target_properties(Clipper2utils PROPERTIES POSITION_INDEPENDENT_CODE 1)
=======
  add_library(Clipper2utils STATIC ${CLIPPER2_UTILS_SRC})

>>>>>>> c9de2eba
  target_link_libraries(Clipper2utils PUBLIC Clipper2)
  target_include_directories(Clipper2utils
    PUBLIC Utils
  )

<<<<<<< HEAD
  add_library(Clipper2Zutils SHARED ${CLIPPER2_UTILS_INC} ${CLIPPER2_UTILS_SRC})
  target_compile_definitions(Clipper2Zutils PUBLIC USINGZ)
  if (WIN32)
    target_compile_definitions(Clipper2Zutils PUBLIC CLIPPER2_DLL_EXPORT)
  endif()
  target_compile_definitions(Clipper2Zutils PUBLIC _CRT_SECURE_NO_WARNINGS)
=======
  add_library(Clipper2Zutils STATIC ${CLIPPER2_UTILS_SRC})

>>>>>>> c9de2eba
  target_link_libraries(Clipper2Zutils PUBLIC Clipper2Z)
  set_target_properties(Clipper2Zutils PROPERTIES CXX_VISIBILITY_PRESET hidden)
  set_target_properties(Clipper2Zutils PROPERTIES POSITION_INDEPENDENT_CODE 1)
  target_include_directories(Clipper2Zutils
    PUBLIC Utils
  )

  set_target_properties(Clipper2utils Clipper2Zutils PROPERTIES FOLDER Libraries)
if (NOT WIN32)
  target_compile_options(Clipper2utils PRIVATE -Wno-unused-variable -Wno-unused-function)
  target_compile_options(Clipper2Zutils PRIVATE -Wno-unused-variable -Wno-unused-function)
endif()
endif()

if(CLIPPER2_EXAMPLES)
  ##########################################################################
  ##########################################################################

  add_executable(ConsoleDemo1 Examples/ConsoleDemo1/ConsoleDemo1.cpp)
  target_link_libraries(ConsoleDemo1 PRIVATE Clipper2 Clipper2utils)

  add_executable(ConsoleDemo2 Examples/ConsoleDemo2/ConsoleDemo2.cpp)
  target_link_libraries(ConsoleDemo2 PRIVATE Clipper2 Clipper2utils)

  file(COPY Examples/InflateDemo/rabbit.svg DESTINATION ${CMAKE_BINARY_DIR} FILE_PERMISSIONS OWNER_READ GROUP_READ WORLD_READ )

  add_executable(InflateDemo1 Examples/InflateDemo/InflateDemo1.cpp)
  target_link_libraries(InflateDemo1 PRIVATE Clipper2 Clipper2utils)

  add_executable(UsingZ1 Examples/UsingZ/UsingZ1.cpp)
  target_link_libraries(UsingZ1 PRIVATE Clipper2Z Clipper2Zutils)

  set_target_properties(ConsoleDemo1 ConsoleDemo2 InflateDemo1 UsingZ1 PROPERTIES FOLDER Examples)
endif()


if(CLIPPER2_TESTS)
  # See: https://cliutils.gitlab.io/modern-cmake/chapters/testing/googletest.html

  enable_testing()
  if (WIN32)
    set(gtest_force_shared_crt ON CACHE BOOL "" FORCE)
  endif()
  option(INSTALL_GTEST "Install Googletest's GTest?" OFF)
  set(BUILD_GMOCK OFF)
  include(GoogleTest)

  add_subdirectory("${PROJECT_SOURCE_DIR}/Tests/googletest/")
  set_target_properties(gtest gtest_main PROPERTIES FOLDER GTest)

  set(ClipperTests_SRC
    Tests/TestLines.cpp
    Tests/TestOffsetOrientation.cpp
    Tests/TestOrientation.cpp
    Tests/TestPolygons.cpp
    Tests/TestPolytreeHoles1.cpp
    Tests/TestPolytreeHoles2.cpp
    Tests/TestPolytreeIntersection.cpp
    Tests/TestPolytreeUnion.cpp
    Tests/TestRandomPaths.cpp
    Tests/TestTrimCollinear.cpp
  )
  add_executable(ClipperTests ${ClipperTests_SRC})
  target_link_libraries(ClipperTests gtest gtest_main Clipper2 Clipper2utils)

  add_executable(ClipperTestsZ ${ClipperTests_SRC})
  target_link_libraries(ClipperTestsZ gtest gtest_main Clipper2Z Clipper2Zutils)

if (NOT WIN32)
  target_compile_options(ClipperTests PRIVATE -Wno-unused-variable -Wno-unused-function)
  target_compile_options(ClipperTestsZ PRIVATE -Wno-unused-variable -Wno-unused-function)
endif()

  set_target_properties(ClipperTests ClipperTestsZ PROPERTIES FOLDER Tests)

  gtest_discover_tests(ClipperTests
        # set a working directory so your project root so that you can find test data via paths relative to the project root
        WORKING_DIRECTORY ${PROJECT_SOURCE_DIR}/../Tests
        PROPERTIES VS_DEBUGGER_WORKING_DIRECTORY "${PROJECT_DIR}"
  )

  gtest_discover_tests(ClipperTestsZ
    # set a working directory so your project root so that you can find test data via paths relative to the project root
    WORKING_DIRECTORY ${PROJECT_SOURCE_DIR}/../Tests
    PROPERTIES VS_DEBUGGER_WORKING_DIRECTORY "${PROJECT_DIR}"
    TEST_SUFFIX "_USINGZ"
  )

  file(COPY ../Tests/PolytreeHoleOwner.txt DESTINATION ${CMAKE_BINARY_DIR} FILE_PERMISSIONS OWNER_READ GROUP_READ WORLD_READ )
  file(COPY ../Tests/PolytreeHoleOwner2.txt DESTINATION ${CMAKE_BINARY_DIR} FILE_PERMISSIONS OWNER_READ GROUP_READ WORLD_READ )
  file(COPY ../Tests/Lines.txt DESTINATION ${CMAKE_BINARY_DIR} FILE_PERMISSIONS OWNER_READ GROUP_READ WORLD_READ )
  file(COPY ../Tests/Polygons.txt DESTINATION ${CMAKE_BINARY_DIR} FILE_PERMISSIONS OWNER_READ GROUP_READ WORLD_READ )
endif()

<<<<<<< HEAD
install(TARGETS Clipper2 Clipper2Z)

install(
  DIRECTORY Clipper2Lib/
  DESTINATION include
  FILES_MATCHING PATTERN "*.h"
)
=======
install(TARGETS Clipper2 Clipper2Z
        PUBLIC_HEADER DESTINATION ${CMAKE_INSTALL_INCLUDEDIR}/clipper2
)
>>>>>>> c9de2eba
<|MERGE_RESOLUTION|>--- conflicted
+++ resolved
@@ -12,8 +12,6 @@
 option(CLIPPER2_TESTS "Build tests" ON)
 option(BUILD_SHARED_LIBS "Build shared libs" OFF)
 
-include(GNUInstallDirs)
-
 set(CMAKE_CONFIGURATION_TYPES "Debug;Release;RelWithDebInfo" CACHE STRING "Configs" FORCE)
 if(DEFINED CMAKE_BUILD_TYPE)
    SET_PROPERTY(CACHE CMAKE_BUILD_TYPE PROPERTY STRINGS ${CMAKE_CONFIGURATION_TYPES})
@@ -27,6 +25,8 @@
 message(STATUS "CMAKE_HOST_WIN32 ${CMAKE_HOST_WIN32}")
 message(STATUS "WIN32 ${WIN32}")
 
+
+include(GNUInstallDirs)
 
 set(CLIPPER2_INC
   Clipper2Lib/clipper.core.h
@@ -43,7 +43,6 @@
 )
 
 # 2d version of Clipper2
-<<<<<<< HEAD
 add_library(Clipper2 SHARED ${CLIPPER2_INC} ${CLIPPER2_SRC})
 target_compile_definitions(Clipper2 PUBLIC CLIPPER2_DLL_EXPORT)
 if (WIN32)
@@ -51,21 +50,12 @@
 endif()
 set_target_properties(Clipper2 PROPERTIES CXX_VISIBILITY_PRESET hidden)
 set_target_properties(Clipper2 PROPERTIES POSITION_INDEPENDENT_CODE 1)
-=======
-add_library(Clipper2 ${CLIPPER2_SRC})
-
->>>>>>> c9de2eba
 target_include_directories(Clipper2
   PUBLIC Clipper2Lib
 )
 
 # Clipper2 but with USINGZ defined
-<<<<<<< HEAD
 add_library(Clipper2Z SHARED ${CLIPPER2_INC} ${CLIPPER2_SRC})
-=======
-add_library(Clipper2Z ${CLIPPER2_SRC})
-
->>>>>>> c9de2eba
 target_compile_definitions(Clipper2Z PUBLIC USINGZ)
 if (WIN32)
   target_compile_definitions(Clipper2Z PUBLIC _CRT_SECURE_NO_WARNINGS)
@@ -107,7 +97,6 @@
     Utils/ClipFileSave.cpp
   )
 
-<<<<<<< HEAD
   add_library(Clipper2utils SHARED ${CLIPPER2_UTILS_INC} ${CLIPPER2_UTILS_SRC})
   target_compile_definitions(Clipper2utils PUBLIC CLIPPER2_DLL_EXPORT)
   if (WIN32)
@@ -115,26 +104,17 @@
   endif()
   set_target_properties(Clipper2utils PROPERTIES CXX_VISIBILITY_PRESET hidden)
   set_target_properties(Clipper2utils PROPERTIES POSITION_INDEPENDENT_CODE 1)
-=======
-  add_library(Clipper2utils STATIC ${CLIPPER2_UTILS_SRC})
-
->>>>>>> c9de2eba
   target_link_libraries(Clipper2utils PUBLIC Clipper2)
   target_include_directories(Clipper2utils
     PUBLIC Utils
   )
 
-<<<<<<< HEAD
   add_library(Clipper2Zutils SHARED ${CLIPPER2_UTILS_INC} ${CLIPPER2_UTILS_SRC})
   target_compile_definitions(Clipper2Zutils PUBLIC USINGZ)
   if (WIN32)
     target_compile_definitions(Clipper2Zutils PUBLIC CLIPPER2_DLL_EXPORT)
   endif()
   target_compile_definitions(Clipper2Zutils PUBLIC _CRT_SECURE_NO_WARNINGS)
-=======
-  add_library(Clipper2Zutils STATIC ${CLIPPER2_UTILS_SRC})
-
->>>>>>> c9de2eba
   target_link_libraries(Clipper2Zutils PUBLIC Clipper2Z)
   set_target_properties(Clipper2Zutils PROPERTIES CXX_VISIBILITY_PRESET hidden)
   set_target_properties(Clipper2Zutils PROPERTIES POSITION_INDEPENDENT_CODE 1)
@@ -229,16 +209,6 @@
   file(COPY ../Tests/Polygons.txt DESTINATION ${CMAKE_BINARY_DIR} FILE_PERMISSIONS OWNER_READ GROUP_READ WORLD_READ )
 endif()
 
-<<<<<<< HEAD
-install(TARGETS Clipper2 Clipper2Z)
-
-install(
-  DIRECTORY Clipper2Lib/
-  DESTINATION include
-  FILES_MATCHING PATTERN "*.h"
-)
-=======
 install(TARGETS Clipper2 Clipper2Z
         PUBLIC_HEADER DESTINATION ${CMAKE_INSTALL_INCLUDEDIR}/clipper2
 )
->>>>>>> c9de2eba
