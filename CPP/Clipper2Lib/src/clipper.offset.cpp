/*******************************************************************************
* Author    :  Angus Johnson                                                   *
* Date      :  18 February 2023                                                *
* Website   :  http://www.angusj.com                                           *
* Copyright :  Angus Johnson 2010-2023                                         *
* Purpose   :  Path Offset (Inflate/Shrink)                                    *
* License   :  http://www.boost.org/LICENSE_1_0.txt                            *
*******************************************************************************/

#include <cmath>
#include "clipper2/clipper.h"
#include "clipper2/clipper.offset.h"

namespace Clipper2Lib {

const double default_arc_tolerance = 0.25;
const double floating_point_tolerance = 1e-12;

//------------------------------------------------------------------------------
// Miscellaneous methods
//------------------------------------------------------------------------------

void GetBoundsAndLowestPolyIdx(const Paths64& paths, Rect64& r, int & idx)
{
	idx = -1;
	r = MaxInvalidRect64;
	int64_t lpx = 0;
	for (int i = 0; i < static_cast<int>(paths.size()); ++i)
		for (const Point64& p : paths[i])
		{
			if (p.y >= r.bottom)
			{
				if (p.y > r.bottom || p.x < lpx)
				{
					idx = i;
					lpx = p.x;
					r.bottom = p.y;
				}
			}
			else if (p.y < r.top) r.top = p.y;
			if (p.x > r.right) r.right = p.x;
			else if (p.x < r.left) r.left = p.x;
		}
	//if (idx < 0) r = Rect64(0, 0, 0, 0);
	//if (r.top == INT64_MIN) r.bottom = r.top;
	//if (r.left == INT64_MIN) r.left = r.right;
}

bool IsSafeOffset(const Rect64& r, double abs_delta)
{
	return r.left > min_coord + abs_delta &&
		r.right < max_coord - abs_delta &&
		r.top > min_coord + abs_delta &&
		r.bottom < max_coord - abs_delta;
}

PointD GetUnitNormal(const Point64& pt1, const Point64& pt2)
{
	double dx, dy, inverse_hypot;
	if (pt1 == pt2) return PointD(0.0, 0.0);
	dx = static_cast<double>(pt2.x - pt1.x);
	dy = static_cast<double>(pt2.y - pt1.y);
	inverse_hypot = 1.0 / hypot(dx, dy);
	dx *= inverse_hypot;
	dy *= inverse_hypot;
	return PointD(dy, -dx);
}

inline bool AlmostZero(double value, double epsilon = 0.001)
{
	return std::fabs(value) < epsilon;
}

inline double Hypot(double x, double y) 
{
	//see https://stackoverflow.com/a/32436148/359538
	return std::sqrt(x * x + y * y);
}

inline PointD NormalizeVector(const PointD& vec)
{
	
	double h = Hypot(vec.x, vec.y);
	if (AlmostZero(h)) return PointD(0,0);
	double inverseHypot = 1 / h;
	return PointD(vec.x * inverseHypot, vec.y * inverseHypot);
}

inline PointD GetAvgUnitVector(const PointD& vec1, const PointD& vec2)
{
	return NormalizeVector(PointD(vec1.x + vec2.x, vec1.y + vec2.y));
}

inline bool IsClosedPath(EndType et)
{
	return et == EndType::Polygon || et == EndType::Joined;
}

inline Point64 GetPerpendic(const Point64& pt, const PointD& norm, double delta)
{
#if USINGZ
	return Point64(pt.x + norm.x * delta, pt.y + norm.y * delta, pt.z);
#else
	return Point64(pt.x + norm.x * delta, pt.y + norm.y * delta);
#endif
}

inline PointD GetPerpendicD(const Point64& pt, const PointD& norm, double delta)
{
#if USINGZ
	return PointD(pt.x + norm.x * delta, pt.y + norm.y * delta, pt.z);
#else
	return PointD(pt.x + norm.x * delta, pt.y + norm.y * delta);
#endif
}

inline void NegatePath(PathD& path)
{
	for (PointD& pt : path)
	{
		pt.x = -pt.x;
		pt.y = -pt.y;
#if USINGZ
		pt.z = pt.z;
#endif
	}
}

//------------------------------------------------------------------------------
// ClipperOffset methods
//------------------------------------------------------------------------------

void ClipperOffset::AddPath(const Path64& path, JoinType jt_, EndType et_)
{
	Paths64 paths;
	paths.push_back(path);
	AddPaths(paths, jt_, et_);
}

void ClipperOffset::AddPaths(const Paths64 &paths, JoinType jt_, EndType et_)
{
	if (paths.size() == 0) return;
	groups_.push_back(Group(paths, jt_, et_));
}

void ClipperOffset::AddPath(const Clipper2Lib::PathD& path, JoinType jt_, EndType et_)
{
	PathsD paths;
	paths.push_back(path);
	AddPaths(paths, jt_, et_);
}

void ClipperOffset::AddPaths(const PathsD& paths, JoinType jt_, EndType et_)
{
	if (paths.size() == 0) return;
	groups_.push_back(Group(PathsDToPaths64(paths), jt_, et_));
}

void ClipperOffset::BuildNormals(const Path64& path)
{
	norms.clear();
	norms.reserve(path.size());
	if (path.size() == 0) return;
	Path64::const_iterator path_iter, path_last_iter = --path.cend();
	for (path_iter = path.cbegin(); path_iter != path_last_iter; ++path_iter)
		norms.push_back(GetUnitNormal(*path_iter,*(path_iter +1)));
	norms.push_back(GetUnitNormal(*path_last_iter, *(path.cbegin())));
}

inline PointD TranslatePoint(const PointD& pt, double dx, double dy)
{
#if USINGZ
	return PointD(pt.x + dx, pt.y + dy, pt.z);
#else
	return PointD(pt.x + dx, pt.y + dy);
#endif
}

inline PointD ReflectPoint(const PointD& pt, const PointD& pivot)
{
#if USINGZ
	return PointD(pivot.x + (pivot.x - pt.x), pivot.y + (pivot.y - pt.y), pt.z);
#else
	return PointD(pivot.x + (pivot.x - pt.x), pivot.y + (pivot.y - pt.y));
#endif
}

PointD IntersectPoint(const PointD& pt1a, const PointD& pt1b,
	const PointD& pt2a, const PointD& pt2b)
{
	if (pt1a.x == pt1b.x) //vertical
	{
		if (pt2a.x == pt2b.x) return PointD(0, 0);

		double m2 = (pt2b.y - pt2a.y) / (pt2b.x - pt2a.x);
		double b2 = pt2a.y - m2 * pt2a.x;
		return PointD(pt1a.x, m2 * pt1a.x + b2);
	}
	else if (pt2a.x == pt2b.x) //vertical
	{
		double m1 = (pt1b.y - pt1a.y) / (pt1b.x - pt1a.x);
		double b1 = pt1a.y - m1 * pt1a.x;
		return PointD(pt2a.x, m1 * pt2a.x + b1);
	}
	else
	{
		double m1 = (pt1b.y - pt1a.y) / (pt1b.x - pt1a.x);
		double b1 = pt1a.y - m1 * pt1a.x;
		double m2 = (pt2b.y - pt2a.y) / (pt2b.x - pt2a.x);
		double b2 = pt2a.y - m2 * pt2a.x;
		if (m1 == m2) return PointD(0, 0);
		double x = (b2 - b1) / (m1 - m2);
		return PointD(x, m1 * x + b1);
	}
}

void ClipperOffset::DoSquare(Group& group, const Path64& path, size_t j, size_t k)
{
	PointD vec;
	if (j == k) 
		vec = PointD(norms[0].y, -norms[0].x);
	else
		vec = GetAvgUnitVector(
			PointD(-norms[k].y, norms[k].x),
			PointD(norms[j].y, -norms[j].x));

	// now offset the original vertex delta units along unit vector
	PointD ptQ = PointD(path[j]);
	ptQ = TranslatePoint(ptQ, abs_group_delta_ * vec.x, abs_group_delta_ * vec.y);
	// get perpendicular vertices
	PointD pt1 = TranslatePoint(ptQ, group_delta_ * vec.y, group_delta_ * -vec.x);
	PointD pt2 = TranslatePoint(ptQ, group_delta_ * -vec.y, group_delta_ * vec.x);
	// get 2 vertices along one edge offset
	PointD pt3 = GetPerpendicD(path[k], norms[k], group_delta_);
	if (j == k)
	{
		PointD pt4 = PointD(pt3.x + vec.x * group_delta_, pt3.y + vec.y * group_delta_);
		PointD pt = IntersectPoint(pt1, pt2, pt3, pt4);
#if USINGZ
		pt.z = ptQ.z;
#endif
		//get the second intersect point through reflecion
		group.path.push_back(Point64(ReflectPoint(pt, ptQ)));
		group.path.push_back(Point64(pt));
	}
	else
	{
		PointD pt4 = GetPerpendicD(path[j], norms[k], group_delta_);
		PointD pt = IntersectPoint(pt1, pt2, pt3, pt4);
#if USINGZ
		pt.z = ptQ.z;
#endif
		group.path.push_back(Point64(pt));
		//get the second intersect point through reflecion
		group.path.push_back(Point64(ReflectPoint(pt, ptQ)));
	}
}

void ClipperOffset::DoMiter(Group& group, const Path64& path, size_t j, size_t k, double cos_a)
{
	double q = group_delta_ / (cos_a + 1);
#if USINGZ
	group.path.push_back(Point64(
		path[j].x + (norms[k].x + norms[j].x) * q,
		path[j].y + (norms[k].y + norms[j].y) * q,
		path[j].z));
#else
	group.path.push_back(Point64(
		path[j].x + (norms[k].x + norms[j].x) * q,
		path[j].y + (norms[k].y + norms[j].y) * q));
#endif
}

void ClipperOffset::DoRound(Group& group, const Path64& path, size_t j, size_t k, double angle)
{
	Point64 pt = path[j];
<<<<<<< HEAD
	PointD offDist = PointD(norms[k].x * group_delta_, norms[k].y * group_delta_);
	if (j == k) offDist.Negate();
#if USINGZ
	group.path.push_back(Point64(pt.x + offDist.x, pt.y + offDist.y, pt.z));
#else
	group.path.push_back(Point64(pt.x + offDist.x, pt.y + offDist.y));
#endif

	if (angle > 0.01 - PI)
=======
	PointD offsetVec = PointD(norms[k].x * group_delta_, norms[k].y * group_delta_);
	if (j == k) offsetVec.Negate();
	group.path.push_back(Point64(pt.x + offsetVec.x, pt.y + offsetVec.y));
	if (angle > -PI + 0.01)	// avoid 180deg concave
>>>>>>> 1931eedb
	{
		int steps = std::max(2, static_cast<int>(
			std::floor(steps_per_rad_ * std::abs(angle))));
		double step_sin = std::sin(angle / steps);
		double step_cos = std::cos(angle / steps);
		for (int i = 1; i < steps; ++i) // ie 1 less than steps
		{
<<<<<<< HEAD
			offDist = PointD(offDist.x * step_cos - step_sin * offDist.y,
				offDist.x * step_sin + offDist.y * step_cos);
#if USINGZ
			group.path.push_back(Point64(pt.x + offDist.x, pt.y + offDist.y, pt.z));
#else
			group.path.push_back(Point64(pt.x + offDist.x, pt.y + offDist.y));
#endif
=======
			offsetVec = PointD(offsetVec.x * step_cos - step_sin * offsetVec.y,
				offsetVec.x * step_sin + offsetVec.y * step_cos);
			group.path.push_back(Point64(pt.x + offsetVec.x, pt.y + offsetVec.y));
>>>>>>> 1931eedb
		}
	}
	group.path.push_back(GetPerpendic(path[j], norms[j], group_delta_));
}

void ClipperOffset::OffsetPoint(Group& group, Path64& path, size_t j, size_t& k)
{
	// Let A = change in angle where edges join
	// A == 0: ie no change in angle (flat join)
	// A == PI: edges 'spike'
	// sin(A) < 0: right turning
	// cos(A) < 0: change in angle is more than 90 degree

	if (path[j] == path[k]) { k = j; return; }

	double sin_a = CrossProduct(norms[j], norms[k]);
	double cos_a = DotProduct(norms[j], norms[k]);
	if (sin_a > 1.0) sin_a = 1.0;
	else if (sin_a < -1.0) sin_a = -1.0;

	if (AlmostZero(cos_a - 1, 0.01)) // almost straight
	{
		group.path.push_back(GetPerpendic(path[j], norms[k], group_delta_));
	}
	else if (!AlmostZero(cos_a + 1, 0.01) && (sin_a * group_delta_ < 0)) 
	{
		// is concave
		group.path.push_back(GetPerpendic(path[j], norms[k], group_delta_));
		// this extra point is the only (simple) way to ensure that
		// path reversals are fully cleaned with the trailing clipper
		group.path.push_back(path[j]); // (#405)
		group.path.push_back(GetPerpendic(path[j], norms[j], group_delta_));
	}	
	else if (join_type_ == JoinType::Round)
		DoRound(group, path, j, k, std::atan2(sin_a, cos_a));
	else if (join_type_ == JoinType::Miter)
	{
		// miter unless the angle is so acute the miter would exceeds ML
		if (cos_a > temp_lim_ - 1) DoMiter(group, path, j, k, cos_a);
		else DoSquare(group, path, j, k);
	}
	// don't bother squaring angles that deviate < ~20 degrees because
	// squaring will be indistinguishable from mitering and just be a lot slower
	else if (cos_a > 0.9)
		DoMiter(group, path, j, k, cos_a);
	else
		DoSquare(group, path, j, k);

	k = j;
}

void ClipperOffset::OffsetPolygon(Group& group, Path64& path)
{
	for (Path64::size_type i = 0, j = path.size() -1; i < path.size(); j = i, ++i)
		OffsetPoint(group, path, i, j);
	group.paths_out.push_back(group.path);
}

void ClipperOffset::OffsetOpenJoined(Group& group, Path64& path)
{
	OffsetPolygon(group, path);
	std::reverse(path.begin(), path.end());
	
	//rebuild normals // BuildNormals(path);
	std::reverse(norms.begin(), norms.end());
	norms.push_back(norms[0]);
	norms.erase(norms.begin());
	NegatePath(norms);

	group.path.clear();
	OffsetPolygon(group, path);
}

void ClipperOffset::OffsetOpenPath(Group& group, Path64& path)
{
	// do the line start cap
	switch (end_type_)
	{
	case EndType::Butt:
#if USINGZ
		group.path.push_back(Point64(
			path[0].x - norms[0].x * group_delta_,
			path[0].y - norms[0].y * group_delta_,
			path[0].z));
#else
		group.path.push_back(Point64(
			path[0].x - norms[0].x * group_delta_,
			path[0].y - norms[0].y * group_delta_));
#endif
		group.path.push_back(GetPerpendic(path[0], norms[0], group_delta_));
		break;
	case EndType::Round:
		DoRound(group, path, 0,0, PI);
		break;
	default:
		DoSquare(group, path, 0, 0);
		break;
	}

	size_t highI = path.size() - 1;

	// offset the left side going forward
	for (Path64::size_type i = 1, k = 0; i < highI; ++i)
		OffsetPoint(group, path, i, k);

	// reverse normals 
	for (size_t i = highI; i > 0; --i)
		norms[i] = PointD(-norms[i - 1].x, -norms[i - 1].y);
	norms[0] = norms[highI];

	// do the line end cap
	switch (end_type_)
	{
	case EndType::Butt:
#if USINGZ
		group.path.push_back(Point64(
			path[highI].x - norms[highI].x * group_delta_,
			path[highI].y - norms[highI].y * group_delta_,
			path[highI].z));
#else
		group.path.push_back(Point64(
			path[highI].x - norms[highI].x * group_delta_,
			path[highI].y - norms[highI].y * group_delta_));
#endif
		group.path.push_back(GetPerpendic(path[highI], norms[highI], group_delta_));
		break;
	case EndType::Round:
		DoRound(group, path, highI, highI, PI);
		break;
	default:
		DoSquare(group, path, highI, highI);
		break;
	}

	for (size_t i = highI, k = 0; i > 0; --i)
		OffsetPoint(group, path, i, k);
	group.paths_out.push_back(group.path);
}

void ClipperOffset::DoGroupOffset(Group& group)
{


	Rect64 r;
	int idx = -1;
	//the lowermost polygon must be an outer polygon. So we can use that as the
	//designated orientation for outer polygons (needed for tidy-up clipping)
	GetBoundsAndLowestPolyIdx(group.paths_in, r, idx);
	if (idx < 0) return;

	if (group.end_type == EndType::Polygon)
	{
		double area = Area(group.paths_in[idx]);
		if (area == 0) return;
		group.is_reversed = (area < 0);
		if (group.is_reversed) group_delta_ = -delta_;
		else group_delta_ = delta_;
	} 
	else
	{
		group.is_reversed = false;
		group_delta_ = std::abs(delta_) * 0.5;
	}
	abs_group_delta_ = std::fabs(group_delta_);

	// do range checking
	if (!IsSafeOffset(r, abs_group_delta_))
	{
		DoError(range_error_i);
		error_code_ |= range_error_i;
		return;
	}

	join_type_	= group.join_type;
	end_type_ = group.end_type;

	//calculate a sensible number of steps (for 360 deg for the given offset
	if (group.join_type == JoinType::Round || group.end_type == EndType::Round)
	{
		// arcTol - when arc_tolerance_ is undefined (0), the amount of 
		// curve imprecision that's allowed is based on the size of the 
		// offset (delta). Obviously very large offsets will almost always 
		// require much less precision. See also offset_triginometry2.svg
		double arcTol = (arc_tolerance_ > floating_point_tolerance ?
			std::min(abs_group_delta_, arc_tolerance_) :
			std::log10(2 + abs_group_delta_) * default_arc_tolerance); 
		steps_per_rad_ = 0.5 / std::acos(1 - arcTol / abs_group_delta_);
	}

	bool is_joined =
		(end_type_ == EndType::Polygon) ||
		(end_type_ == EndType::Joined);
	Paths64::const_iterator path_iter;
	for(path_iter = group.paths_in.cbegin(); path_iter != group.paths_in.cend(); ++path_iter)
	{
		Path64 path = StripDuplicates(*path_iter, is_joined);
		Path64::size_type cnt = path.size();
		if (cnt == 0 || ((cnt < 3) && group.end_type == EndType::Polygon)) 
			continue;

		group.path.clear();
		if (cnt == 1) // single point - only valid with open paths
		{
			if (group_delta_ < 1) continue;
			//single vertex so build a circle or square ...
			if (group.join_type == JoinType::Round)
			{
				double radius = abs_group_delta_;
				group.path = Ellipse(path[0], radius, radius);
#if USINGZ
				for (auto& p : group.path) p.z = path[0].z;
#endif
			}
			else
			{
				int d = (int)std::ceil(abs_group_delta_);
				r = Rect64(path[0].x - d, path[0].y - d, path[0].x + d, path[0].y + d);
				group.path = r.AsPath();
#if USINGZ
				for (auto& p : group.path) p.z = path[0].z;
#endif
			}
			group.paths_out.push_back(group.path);
		}
		else
		{
			if ((cnt == 2) && (group.end_type == EndType::Joined))
			{
				if (group.join_type == JoinType::Round)
					end_type_ = EndType::Round;
				else
					end_type_ = EndType::Square;
			}

			BuildNormals(path);
			if (end_type_ == EndType::Polygon) OffsetPolygon(group, path);
			else if (end_type_ == EndType::Joined) OffsetOpenJoined(group, path);
			else OffsetOpenPath(group, path);
		}
	}
	solution.reserve(solution.size() + group.paths_out.size());
	copy(group.paths_out.begin(), group.paths_out.end(), back_inserter(solution));
	group.paths_out.clear();
}

Paths64 ClipperOffset::Execute(double delta)
{
	error_code_ = 0;
	solution.clear();
	if (groups_.size() == 0) return solution;

	if (std::abs(delta) < 0.5)
	{
		for (const Group& group : groups_)
		{
			solution.reserve(solution.size() + group.paths_in.size());
			copy(group.paths_in.begin(), group.paths_in.end(), back_inserter(solution));
		}
		return solution;
	}

	temp_lim_ = (miter_limit_ <= 1) ? 
		2.0 : 
		2.0 / (miter_limit_ * miter_limit_);
	
	delta_ = delta;
	std::vector<Group>::iterator git;
	for (git = groups_.begin(); git != groups_.end(); ++git)
	{
		DoGroupOffset(*git);
		if (!error_code_) continue; // all OK
		solution.clear();
		return solution;
	}

	//clean up self-intersections ...
	Clipper64 c;
	c.PreserveCollinear = false;
	//the solution should retain the orientation of the input
	c.ReverseSolution = reverse_solution_ != groups_[0].is_reversed;
#if USINGZ
	if (zCallback64_) {
		c.SetZCallback(zCallback64_);
	}
#endif
	c.AddSubject(solution);
	if (groups_[0].is_reversed)
		c.Execute(ClipType::Union, FillRule::Negative, solution);
	else
		c.Execute(ClipType::Union, FillRule::Positive, solution);
	return solution;
}

} // namespace<|MERGE_RESOLUTION|>--- conflicted
+++ resolved
@@ -274,22 +274,14 @@
 void ClipperOffset::DoRound(Group& group, const Path64& path, size_t j, size_t k, double angle)
 {
 	Point64 pt = path[j];
-<<<<<<< HEAD
-	PointD offDist = PointD(norms[k].x * group_delta_, norms[k].y * group_delta_);
-	if (j == k) offDist.Negate();
-#if USINGZ
-	group.path.push_back(Point64(pt.x + offDist.x, pt.y + offDist.y, pt.z));
-#else
-	group.path.push_back(Point64(pt.x + offDist.x, pt.y + offDist.y));
-#endif
-
-	if (angle > 0.01 - PI)
-=======
 	PointD offsetVec = PointD(norms[k].x * group_delta_, norms[k].y * group_delta_);
 	if (j == k) offsetVec.Negate();
+#if USINGZ
+	group.path.push_back(Point64(pt.x + offsetVec.x, pt.y + offsetVec.y, pt.z));
+#else
 	group.path.push_back(Point64(pt.x + offsetVec.x, pt.y + offsetVec.y));
+#endif
 	if (angle > -PI + 0.01)	// avoid 180deg concave
->>>>>>> 1931eedb
 	{
 		int steps = std::max(2, static_cast<int>(
 			std::floor(steps_per_rad_ * std::abs(angle))));
@@ -297,19 +289,13 @@
 		double step_cos = std::cos(angle / steps);
 		for (int i = 1; i < steps; ++i) // ie 1 less than steps
 		{
-<<<<<<< HEAD
-			offDist = PointD(offDist.x * step_cos - step_sin * offDist.y,
-				offDist.x * step_sin + offDist.y * step_cos);
-#if USINGZ
-			group.path.push_back(Point64(pt.x + offDist.x, pt.y + offDist.y, pt.z));
-#else
-			group.path.push_back(Point64(pt.x + offDist.x, pt.y + offDist.y));
-#endif
-=======
 			offsetVec = PointD(offsetVec.x * step_cos - step_sin * offsetVec.y,
 				offsetVec.x * step_sin + offsetVec.y * step_cos);
+#if USINGZ
+			group.path.push_back(Point64(pt.x + offsetVec.x, pt.y + offsetVec.y, pt.z));
+#else
 			group.path.push_back(Point64(pt.x + offsetVec.x, pt.y + offsetVec.y));
->>>>>>> 1931eedb
+#endif
 		}
 	}
 	group.path.push_back(GetPerpendic(path[j], norms[j], group_delta_));
