--- conflicted
+++ resolved
@@ -2162,14 +2162,12 @@
 
 	void ClipperBase::AddNewIntersectNode(Active& e1, Active& e2, int64_t top_y)
 	{
-<<<<<<< HEAD
 		Point64 pt = GetIntersectPoint(e1, e2);
 		SetZ(e1, e2, pt);
-=======
 		Point64 pt; 
 		if (!GetIntersectPoint(e1, e2, pt))
 			pt = Point64(e1.curr_x, top_y); //parallel edges
->>>>>>> bbd38f13
+    SetZ(e1, e2, pt);  
 
 		//rounding errors can occasionally place the calculated intersection
 		//point either below or above the scanbeam, so check and correct ...
